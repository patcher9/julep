--- conflicted
+++ resolved
@@ -50,39 +50,7 @@
 <!-- START doctoc generated TOC please keep comment here to allow auto update -->
 <!-- DON'T EDIT THIS SECTION, INSTEAD RE-RUN doctoc TO UPDATE -->
 <h3>📖 Table des matières</h3>
-<h3>📖 Table des matières</h3>
-
-<<<<<<< HEAD
-- [Appel aux contributeurs 🌟](#appel-aux-contributeurs-)
-- [Introduction](#introduction)
-- [Principales caractéristiques](#principales-caractéristiques)
-- [Exemple rapide](#exemple-rapide)
-- [Installation](#installation)
-- [Démarrage rapide de Python 🐍](#démarrage-rapide-de-python-)
-- [Node.js Quick Start 🟩](#nodejs-quick-start-)
-- [Components](#components)
-  - [Mental Model](#mental-model)
-- [Concepts](#concepts)
-- [Understanding Tasks](#understanding-tasks)
-  - [Lifecycle of a Task](#lifecycle-of-a-task)
-  - [Types of Workflow Steps](#types-of-workflow-steps)
-    - [Common Steps](#common-steps)
-    - [Key-Value Steps](#key-value-steps)
-    - [Iteration Steps](#iteration-steps)
-    - [Conditional Steps](#conditional-steps)
-    - [Other Control Flow](#other-control-flow)
-- [Tool Types](#tool-types)
-  - [User-defined `functions`](#user-defined-functions)
-  - [`system` tools](#system-tools)
-    - [Available `system` resources and operations](#available-system-resources-and-operations)
-  - [Built-in `integrations`](#built-in-integrations)
-  - [Direct `api_calls`](#direct-api_calls)
-- [Integrations](#integrations)
-- [Other Features](#other-features)
-  - [Adding Tools to Agents](#adding-tools-to-agents)
-  - [Managing Sessions and Users](#managing-sessions-and-users)
-  - [Document Integration and Search](#document-integration-and-search)
-=======
+
 - [Appel à contributeurs 🌟](#call-for-contributors-)
 - [Présentation](#introduction)
 - [Caractéristiques principales](#key-features)
@@ -112,7 +80,6 @@
 - [Ajout d'outils aux agents](#adding-tools-to-agents)
 - [Gestion des sessions et des utilisateurs](#managing-sessions-and-users)
 - [Intégration et recherche de documents](#document-integration-and-search)
->>>>>>> 0a104eab
 - [Référence](#référence)
   - [Référence du SDK](#référence-du-sdk)
   - [Référence API](#référence-api)
@@ -1448,8 +1415,6 @@
 <td>
 
 **Example cookbook**: [cookbooks/03-trip-planning-assistant.ipynb](https://github.com/julep-ai/julep/blob/dev/cookbooks/03-trip-planning-assistant.ipynb)
-<<<<<<< HEAD
-=======
 
 </td>
 </tr>
@@ -1491,58 +1456,12 @@
 sortir:
 documents : liste # Les données analysées du document
 ```
->>>>>>> 0a104eab
-
-</td>
-
-</tr>
-
-<tr>
-<<<<<<< HEAD
-<td> <b>FFmpeg</b> </td>
-<td>
-
-```YAML
-Arguments:
-cmd : chaîne # La commande FFmpeg à exécuter
-fichier : chaîne # Le fichier codé en base64 à traiter
-
-sortir:
-fileoutput : chaîne # Le fichier de sortie de la commande FFmpeg en codage base64
-résultat : booléen # Si la commande FFmpeg a été exécutée avec succès
-mime_type : chaîne # Le type MIME du fichier de sortie
-```
-
-</td>
-
-</tr>
-
-<tr>
-<td> <b>Llama Parse</b> </td>
-<td>
-
-```YAML
-installation:
-llamaparse_api_key: string # La clé API pour Llama Parse
-paramètres : dict # (facultatif) Paramètres supplémentaires pour l'intégration de Llama Parse
-
-Arguments:
-fichier : chaîne | tableau<string># Le fichier codé en base64 à analyser ou un tableau d'URL http/https à charger.
-nom de fichier : chaîne # (facultatif). Le nom de fichier du fichier. La valeur par défaut est un UUID aléatoire. Utilisé uniquement si le fichier est une chaîne codée en base64.
-params : dict # (facultatif) Paramètres supplémentaires pour l'intégration de Llama Parse. Remplace les paramètres de configuration.
-base64 : booléen # Indique si le fichier d'entrée est encodé en base64. La valeur par défaut est false.
-
-sortir:
-documents : liste # Les données analysées du document
-```
-
-</td>
-
-</tr>
-
-<tr>
-=======
->>>>>>> 0a104eab
+
+</td>
+
+</tr>
+
+<tr>
 <td> <b>Cloudinary</b> </td>
 <td>
 
