--- conflicted
+++ resolved
@@ -2,22 +2,6 @@
 groups:
   local:
     generators:
-<<<<<<< HEAD
-      - name: fernapi/fern-typescript-node-sdk
-        version: 0.12.5
-        config:
-          namespaceExport: JulepApi
-          skipResponseValidation: true
-          includeCredentialsOnCrossOriginRequests: true
-          outputSourceFiles: false
-          allowCustomFetcher: true
-          treatUnknownAsAny: true
-          defaultTimeoutInSeconds: 300 # 5 minutes
-        output:
-          location: local-file-system
-          path: ../sdks/js/src/api
-=======
->>>>>>> 1e032973
       - name: fernapi/fern-python-sdk
         version: 0.9.1
         config:
@@ -31,17 +15,4 @@
         version: 0.1.0
         output:
           location: local-file-system
-          path: ../sdks/postman
-      - name: fernapi/fern-typescript-browser-sdk
-        version: 0.12.5
-        config:
-          namespaceExport: JulepApi
-          skipResponseValidation: true
-          includeCredentialsOnCrossOriginRequests: true
-          outputSourceFiles: false
-          allowCustomFetcher: true
-          treatUnknownAsAny: true
-          defaultTimeoutInSeconds: 300 # 5 minutes
-        output:
-          location: local-file-system
-          path: ../sdks/js/src/api-web+          path: ../sdks/postman