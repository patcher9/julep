--- conflicted
+++ resolved
@@ -5,17 +5,13 @@
 from fastapi import HTTPException
 
 from ...autogen.openapi_model import DocReference
-<<<<<<< HEAD
-from ..utils import partialclass, pg_query, rewrap_exceptions, wrap_in_class
-from .utils import transform_to_doc_reference
-=======
 from ...common.utils.db_exceptions import common_db_exceptions
 from ..utils import (
     pg_query,
     rewrap_exceptions,
     wrap_in_class,
 )
->>>>>>> 81841e44
+from .utils import transform_to_doc_reference
 
 # Raw query for hybrid search
 search_docs_hybrid_query = """
