--- conflicted
+++ resolved
@@ -49,13 +49,8 @@
     *, developer_id: UUID, agent_id: UUID, tool_id: UUID, data: PatchToolRequest
 ) -> tuple[str, list]:
     """
-<<<<<<< HEAD
     Updates the tool information for a given agent and tool ID in the 'PostgreSQL' database.
 
-=======
-    Execute the datalog query and return the results as a DataFrame
-    Updates the tool information for a given agent and tool ID in the 'cozodb' database.
->>>>>>> 857bb963
     Parameters:
         agent_id (UUID): The unique identifier of the agent.
         tool_id (UUID): The unique identifier of the tool to be updated.
