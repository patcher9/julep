--- conflicted
+++ resolved
@@ -7,16 +7,16 @@
 from uuid_extensions import uuid7
 
 from ...autogen.openapi_model import (
-<<<<<<< HEAD
     CreateSessionRequest,
-    Session,
-=======
-    Create`Request,
     ResourceCreatedResponse,
->>>>>>> ba86224c
 )
 from ...metrics.counters import increase_counter
-from ..utils import partialclass, pg_query, rewrap_exceptions, wrap_in_class
+from ..utils import (
+    partialclass,
+    pg_query,
+    rewrap_exceptions,
+    wrap_in_class,
+)
 
 # Define the raw SQL queries
 session_query = parse_one("""
