--- conflicted
+++ resolved
@@ -7,12 +7,8 @@
 from uuid_extensions import uuid7
 
 from ...autogen.openapi_model import (
-    CreateSessionRequest,
-<<<<<<< HEAD
+    Create`Request,
     ResourceCreatedResponse,
-=======
-    Session,
->>>>>>> 19825830
 )
 from ...metrics.counters import increase_counter
 from ..utils import partialclass, pg_query, rewrap_exceptions, wrap_in_class
