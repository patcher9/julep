import time
from typing import Annotated, Any
from uuid import UUID

import numpy as np
from fastapi import Depends

from ...autogen.openapi_model import (
    DocReference,
    DocSearchResponse,
    HybridDocSearchRequest,
    TextOnlyDocSearchRequest,
    VectorDocSearchRequest,
)
from ...dependencies.developer_id import get_developer_id
from ...queries.docs.mmr import maximal_marginal_relevance
from ...queries.docs.search_docs_by_embedding import search_docs_by_embedding
from ...queries.docs.search_docs_by_text import search_docs_by_text
from ...queries.docs.search_docs_hybrid import search_docs_hybrid
from .router import router


def get_search_fn_and_params(
    search_params,
) -> tuple[Any, dict[str, float | int | str | dict[str, float] | list[float]] | None]:
    search_fn, params = None, None

    match search_params:
<<<<<<< HEAD
        case TextOnlyDocSearchRequest(
            text=query, limit=k, metadata_filter=metadata_filter
        ):
            search_fn = search_docs_by_text
            params = dict(
                query=query,
                k=k,
                metadata_filter=metadata_filter,
            )
=======
        case TextOnlyDocSearchRequest(text=query, limit=k, metadata_filter=metadata_filter):
            search_fn = search_docs_by_text
            params = {
                "query": query,
                "k": k,
                "metadata_filter": metadata_filter,
            }
>>>>>>> 81841e44

        case VectorDocSearchRequest(
            vector=query_embedding,
            limit=k,
            confidence=confidence,
            metadata_filter=metadata_filter,
        ):
            search_fn = search_docs_by_embedding
<<<<<<< HEAD
            params = dict(
                query_embedding=query_embedding,
                k=k * 3 if search_params.mmr_strength > 0 else k,
                confidence=confidence,
                metadata_filter=metadata_filter,
            )
=======
            params = {
                "query_embedding": query_embedding,
                "k": k * 3 if search_params.mmr_strength > 0 else k,
                "confidence": confidence,
                "metadata_filter": metadata_filter,
            }
>>>>>>> 81841e44

        case HybridDocSearchRequest(
            text=query,
            vector=query_embedding,
            limit=k,
            confidence=confidence,
            alpha=alpha,
            metadata_filter=metadata_filter,
        ):
            search_fn = search_docs_hybrid
<<<<<<< HEAD
            params = dict(
                query=query,
                query_embedding=query_embedding,
                k=k * 3 if search_params.mmr_strength > 0 else k,
                embed_search_options=dict(confidence=confidence),
                alpha=alpha,
                metadata_filter=metadata_filter,
            )
=======
            params = {
                "text_query": query,
                "embedding": query_embedding,
                "k": k * 3 if search_params.mmr_strength > 0 else k,
                "confidence": confidence,
                "alpha": alpha,
                "metadata_filter": metadata_filter,
            }
>>>>>>> 81841e44

    return search_fn, params


@router.post("/users/{user_id}/search", tags=["docs"])
async def search_user_docs(
    x_developer_id: Annotated[UUID, Depends(get_developer_id)],
    search_params: (TextOnlyDocSearchRequest | VectorDocSearchRequest | HybridDocSearchRequest),
    user_id: UUID,
) -> DocSearchResponse:
    """
    Searches for documents associated with a specific user.

    Parameters:
        x_developer_id (UUID): The unique identifier of the developer associated with the user.
        search_params (TextOnlyDocSearchRequest | VectorDocSearchRequest | HybridDocSearchRequest): The parameters for the search.
        user_id (UUID): The unique identifier of the user associated with the documents.

    Returns:
        DocSearchResponse: The search results.
    """

    # MMR here
    search_fn, params = get_search_fn_and_params(search_params)

    start = time.time()
    docs: list[DocReference] = await search_fn(
        developer_id=x_developer_id,
        owners=[("user", user_id)],
        **params,
    )

    if (
        not isinstance(search_params, TextOnlyDocSearchRequest)
        and search_params.mmr_strength > 0
        and len(docs) > search_params.limit
    ):
        indices = maximal_marginal_relevance(
            np.asarray(params["query_embedding"]),
            [doc.snippet.embedding for doc in docs],
            k=search_params.limit,
        )
        docs = [doc for i, doc in enumerate(docs) if i in set(indices)]

    end = time.time()

    time_taken = end - start

    return DocSearchResponse(
        docs=docs,
        time=time_taken,
    )


@router.post("/agents/{agent_id}/search", tags=["docs"])
async def search_agent_docs(
    x_developer_id: Annotated[UUID, Depends(get_developer_id)],
    search_params: (TextOnlyDocSearchRequest | VectorDocSearchRequest | HybridDocSearchRequest),
    agent_id: UUID,
) -> DocSearchResponse:
    """
    Searches for documents associated with a specific agent.

    Parameters:
        x_developer_id (UUID): The unique identifier of the developer associated with the agent.
        search_params (TextOnlyDocSearchRequest | VectorDocSearchRequest | HybridDocSearchRequest): The parameters for the search.
        agent_id (UUID): The unique identifier of the agent associated with the documents.

    Returns:
        DocSearchResponse: The search results.
    """

    search_fn, params = get_search_fn_and_params(search_params)

    start = time.time()
    docs: list[DocReference] = await search_fn(
        developer_id=x_developer_id,
        owners=[("agent", agent_id)],
        **params,
    )

    if (
        not isinstance(search_params, TextOnlyDocSearchRequest)
        and search_params.mmr_strength > 0
        and len(docs) > search_params.limit
    ):
        indices = maximal_marginal_relevance(
            np.asarray(params["query_embedding"]),
            [doc.snippet.embedding for doc in docs],
            k=search_params.limit,
        )
        docs = [doc for i, doc in enumerate(docs) if i in set(indices)]

    end = time.time()

    time_taken = end - start

    return DocSearchResponse(
        docs=docs,
        time=time_taken,
    )<|MERGE_RESOLUTION|>--- conflicted
+++ resolved
@@ -26,17 +26,6 @@
     search_fn, params = None, None
 
     match search_params:
-<<<<<<< HEAD
-        case TextOnlyDocSearchRequest(
-            text=query, limit=k, metadata_filter=metadata_filter
-        ):
-            search_fn = search_docs_by_text
-            params = dict(
-                query=query,
-                k=k,
-                metadata_filter=metadata_filter,
-            )
-=======
         case TextOnlyDocSearchRequest(text=query, limit=k, metadata_filter=metadata_filter):
             search_fn = search_docs_by_text
             params = {
@@ -44,7 +33,6 @@
                 "k": k,
                 "metadata_filter": metadata_filter,
             }
->>>>>>> 81841e44
 
         case VectorDocSearchRequest(
             vector=query_embedding,
@@ -53,21 +41,12 @@
             metadata_filter=metadata_filter,
         ):
             search_fn = search_docs_by_embedding
-<<<<<<< HEAD
-            params = dict(
-                query_embedding=query_embedding,
-                k=k * 3 if search_params.mmr_strength > 0 else k,
-                confidence=confidence,
-                metadata_filter=metadata_filter,
-            )
-=======
             params = {
                 "query_embedding": query_embedding,
                 "k": k * 3 if search_params.mmr_strength > 0 else k,
                 "confidence": confidence,
                 "metadata_filter": metadata_filter,
             }
->>>>>>> 81841e44
 
         case HybridDocSearchRequest(
             text=query,
@@ -78,25 +57,14 @@
             metadata_filter=metadata_filter,
         ):
             search_fn = search_docs_hybrid
-<<<<<<< HEAD
-            params = dict(
-                query=query,
-                query_embedding=query_embedding,
-                k=k * 3 if search_params.mmr_strength > 0 else k,
-                embed_search_options=dict(confidence=confidence),
-                alpha=alpha,
-                metadata_filter=metadata_filter,
-            )
-=======
             params = {
-                "text_query": query,
-                "embedding": query_embedding,
+                "query": query,
+                "query_embedding": query_embedding,
                 "k": k * 3 if search_params.mmr_strength > 0 else k,
-                "confidence": confidence,
+                "embed_search_options": {"confidence": confidence},
                 "alpha": alpha,
                 "metadata_filter": metadata_filter,
             }
->>>>>>> 81841e44
 
     return search_fn, params
 
