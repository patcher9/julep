--- conflicted
+++ resolved
@@ -25,15 +25,7 @@
 from ...env import (
     browserbase_api_key,
     browserbase_project_id,
-<<<<<<< HEAD
 )  # Import env to access environment variables
-=======
-)
-from ...env import (  # Import env to access environment variables
-    browserbase_api_key,
-    browserbase_project_id,
-)
->>>>>>> 0a104eab
 from ...models import (
     BrowserbaseCompleteSessionOutput,
     BrowserbaseCreateSessionOutput,
