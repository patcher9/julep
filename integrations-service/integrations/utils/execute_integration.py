import importlib

from beartype import beartype
from fastapi import HTTPException

from .. import providers as available_providers
from ..models.base_models import BaseProvider, IdentifierName
from ..models.execution import (
    ExecutionArguments,
    ExecutionError,
    ExecutionResponse,
    ExecutionSetup,
)


@beartype
async def execute_integration(
    *,
    provider: IdentifierName,
    method: IdentifierName | None = None,
    setup: ExecutionSetup | None = None,
    arguments: ExecutionArguments,
) -> ExecutionResponse:
    provider_obj = getattr(available_providers, provider, None)
    if not provider_obj or not isinstance(provider_obj, BaseProvider):
        raise HTTPException(status_code=400, detail=f"Unknown provider: {provider}")

    method = method or provider_obj.methods[0].method
    method_config = next((m for m in provider_obj.methods if m.method == method), None)
    if not method_config:
        raise HTTPException(
            status_code=400, detail=f"Unknown method: {method} for provider: {provider}"
        )

    provider_module = importlib.import_module(
        f"integrations.utils.integrations.{provider_obj.provider}",
        package="integrations",
    )

<<<<<<< HEAD
    if (
        setup is not None
        and provider_obj.setup
        and not isinstance(setup, provider_obj.setup)
    ):
        setup = provider_obj.setup(**setup.model_dump())

    arguments = (
        method_config.arguments(**arguments.model_dump())
        if not isinstance(arguments, method_config.arguments)
        else arguments
    )

    try:
        return await getattr(provider_module, method)(
            **({"setup": setup} if setup else {}), arguments=arguments
        )
=======
    execution_function = getattr(provider_module, method)

    setup_obj = setup

    if setup is not None:
        setup_class = provider_obj.setup

        if setup_class and not isinstance(setup, setup_class):
            setup_obj = setup_class(**setup.model_dump())

    arguments_class = next(
        m for m in provider_obj.methods if m.method == method
    ).arguments

    if not isinstance(arguments, arguments_class):
        parsed_arguments = arguments_class(**arguments.model_dump())
    else:
        parsed_arguments = arguments
    try:
        if setup_obj:
            return await execution_function(setup=setup_obj, arguments=parsed_arguments)
        else:
            return await execution_function(arguments=parsed_arguments)
>>>>>>> 4ee58c89
    except BaseException as e:
        return ExecutionError(error=str(e))<|MERGE_RESOLUTION|>--- conflicted
+++ resolved
@@ -5,6 +5,12 @@
 
 from .. import providers as available_providers
 from ..models.base_models import BaseProvider, IdentifierName
+from ..models.execution import (
+    ExecutionArguments,
+    ExecutionError,
+    ExecutionResponse,
+    ExecutionSetup,
+)
 from ..models.execution import (
     ExecutionArguments,
     ExecutionError,
@@ -37,7 +43,6 @@
         package="integrations",
     )
 
-<<<<<<< HEAD
     if (
         setup is not None
         and provider_obj.setup
@@ -55,30 +60,5 @@
         return await getattr(provider_module, method)(
             **({"setup": setup} if setup else {}), arguments=arguments
         )
-=======
-    execution_function = getattr(provider_module, method)
-
-    setup_obj = setup
-
-    if setup is not None:
-        setup_class = provider_obj.setup
-
-        if setup_class and not isinstance(setup, setup_class):
-            setup_obj = setup_class(**setup.model_dump())
-
-    arguments_class = next(
-        m for m in provider_obj.methods if m.method == method
-    ).arguments
-
-    if not isinstance(arguments, arguments_class):
-        parsed_arguments = arguments_class(**arguments.model_dump())
-    else:
-        parsed_arguments = arguments
-    try:
-        if setup_obj:
-            return await execution_function(setup=setup_obj, arguments=parsed_arguments)
-        else:
-            return await execution_function(arguments=parsed_arguments)
->>>>>>> 4ee58c89
     except BaseException as e:
         return ExecutionError(error=str(e))