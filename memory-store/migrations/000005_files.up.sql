BEGIN;

-- Create files table
CREATE TABLE IF NOT EXISTS files (
    developer_id UUID NOT NULL,
    file_id UUID NOT NULL,
    name TEXT NOT NULL CONSTRAINT ct_files_name_length CHECK (
        length(name) >= 1
        AND length(name) <= 255
    ),
    description TEXT DEFAULT NULL CONSTRAINT ct_files_description_length CHECK (
        description IS NULL
        OR length(description) <= 1000
    ),
    mime_type TEXT DEFAULT NULL CONSTRAINT ct_files_mime_type_length CHECK (
        mime_type IS NULL
        OR length(mime_type) <= 127
    ),
    size BIGINT NOT NULL CONSTRAINT ct_files_size_positive CHECK (size > 0),
    hash BYTEA NOT NULL,
    created_at TIMESTAMPTZ NOT NULL DEFAULT CURRENT_TIMESTAMP,
    updated_at TIMESTAMPTZ NOT NULL DEFAULT CURRENT_TIMESTAMP,
    CONSTRAINT pk_files PRIMARY KEY (developer_id, file_id)
);

-- Create sorted index on file_id if it doesn't exist
CREATE INDEX IF NOT EXISTS idx_files_id_sorted ON files (file_id DESC);

-- Create foreign key constraint and index if they don't exist
DO $$ BEGIN
    IF NOT EXISTS (SELECT 1 FROM pg_constraint WHERE conname = 'fk_files_developer') THEN
        ALTER TABLE files 
            ADD CONSTRAINT fk_files_developer 
            FOREIGN KEY (developer_id) 
            REFERENCES developers(developer_id);
    END IF;
END $$;

CREATE INDEX IF NOT EXISTS idx_files_developer ON files (developer_id);

-- Add unique constraint if it doesn't exist
DO $$ BEGIN
    IF NOT EXISTS (SELECT 1 FROM pg_constraint WHERE conname = 'uq_files_developer_id_file_id') THEN
        ALTER TABLE files
            ADD CONSTRAINT uq_files_developer_id_file_id UNIQUE (developer_id, file_id);
    END IF;
END $$;

-- Create trigger if it doesn't exist
DO $$ BEGIN
    IF NOT EXISTS (SELECT 1 FROM pg_trigger WHERE tgname = 'trg_files_updated_at') THEN
        CREATE TRIGGER trg_files_updated_at
            BEFORE UPDATE ON files
            FOR EACH ROW
            EXECUTE FUNCTION update_updated_at_column();
    END IF;
END $$;

-- Create the file_owners table
CREATE TABLE IF NOT EXISTS file_owners (
    developer_id UUID NOT NULL,
    file_id UUID NOT NULL,
<<<<<<< HEAD
    CONSTRAINT pk_user_files PRIMARY KEY (developer_id, user_id, file_id),
    CONSTRAINT fk_user_files_user FOREIGN KEY (developer_id, user_id) REFERENCES users (developer_id, user_id),
    CONSTRAINT fk_user_files_file FOREIGN KEY (developer_id, file_id) REFERENCES files (developer_id, file_id) ON DELETE CASCADE
=======
    owner_type TEXT NOT NULL,  -- 'user' or 'agent'
    owner_id UUID NOT NULL,
    CONSTRAINT pk_file_owners PRIMARY KEY (developer_id, file_id),
    CONSTRAINT fk_file_owners_file FOREIGN KEY (developer_id, file_id) REFERENCES files (developer_id, file_id),
    CONSTRAINT ct_file_owners_owner_type CHECK (owner_type IN ('user', 'agent'))
>>>>>>> 0e32cbe8
);

-- Create indexes
CREATE INDEX IF NOT EXISTS idx_file_owners_owner 
    ON file_owners (developer_id, owner_type, owner_id);

<<<<<<< HEAD
-- Create the agent_files table
CREATE TABLE IF NOT EXISTS agent_files (
    developer_id UUID NOT NULL,
    agent_id UUID NOT NULL,
    file_id UUID NOT NULL,
    CONSTRAINT pk_agent_files PRIMARY KEY (developer_id, agent_id, file_id),
    CONSTRAINT fk_agent_files_agent FOREIGN KEY (developer_id, agent_id) REFERENCES agents (developer_id, agent_id),
    CONSTRAINT fk_agent_files_file FOREIGN KEY (developer_id, file_id) REFERENCES files (developer_id, file_id) ON DELETE CASCADE
);
=======
-- Create function to validate owner reference
CREATE OR REPLACE FUNCTION validate_file_owner()
RETURNS TRIGGER AS $$
BEGIN
    IF NEW.owner_type = 'user' THEN
        IF NOT EXISTS (
            SELECT 1 FROM users 
            WHERE developer_id = NEW.developer_id AND user_id = NEW.owner_id
        ) THEN
            RAISE EXCEPTION 'Invalid user reference';
        END IF;
    ELSIF NEW.owner_type = 'agent' THEN
        IF NOT EXISTS (
            SELECT 1 FROM agents 
            WHERE developer_id = NEW.developer_id AND agent_id = NEW.owner_id
        ) THEN
            RAISE EXCEPTION 'Invalid agent reference';
        END IF;
    END IF;
    RETURN NEW;
END;
$$ LANGUAGE plpgsql;
>>>>>>> 0e32cbe8

-- Create trigger for validation
CREATE TRIGGER trg_validate_file_owner
BEFORE INSERT OR UPDATE ON file_owners
FOR EACH ROW
EXECUTE FUNCTION validate_file_owner();

COMMIT;<|MERGE_RESOLUTION|>--- conflicted
+++ resolved
@@ -56,28 +56,31 @@
     END IF;
 END $$;
 
+-- Create the user_files table
+CREATE TABLE IF NOT EXISTS user_files (
+    developer_id UUID NOT NULL,
+    user_id UUID NOT NULL,
+    file_id UUID NOT NULL,
+    CONSTRAINT pk_user_files PRIMARY KEY (developer_id, user_id, file_id),
+    CONSTRAINT fk_user_files_user FOREIGN KEY (developer_id, user_id) REFERENCES users (developer_id, user_id),
+    CONSTRAINT fk_user_files_file FOREIGN KEY (developer_id, file_id) REFERENCES files (developer_id, file_id) ON DELETE CASCADE
+);
+
 -- Create the file_owners table
 CREATE TABLE IF NOT EXISTS file_owners (
     developer_id UUID NOT NULL,
     file_id UUID NOT NULL,
-<<<<<<< HEAD
-    CONSTRAINT pk_user_files PRIMARY KEY (developer_id, user_id, file_id),
-    CONSTRAINT fk_user_files_user FOREIGN KEY (developer_id, user_id) REFERENCES users (developer_id, user_id),
-    CONSTRAINT fk_user_files_file FOREIGN KEY (developer_id, file_id) REFERENCES files (developer_id, file_id) ON DELETE CASCADE
-=======
+    user_id UUID NOT NULL,
     owner_type TEXT NOT NULL,  -- 'user' or 'agent'
     owner_id UUID NOT NULL,
     CONSTRAINT pk_file_owners PRIMARY KEY (developer_id, file_id),
     CONSTRAINT fk_file_owners_file FOREIGN KEY (developer_id, file_id) REFERENCES files (developer_id, file_id),
     CONSTRAINT ct_file_owners_owner_type CHECK (owner_type IN ('user', 'agent'))
->>>>>>> 0e32cbe8
+    CONSTRAINT pk_user_files PRIMARY KEY (developer_id, user_id, file_id),
+    CONSTRAINT fk_user_files_user FOREIGN KEY (developer_id, user_id) REFERENCES users (developer_id, user_id),
+    CONSTRAINT fk_user_files_file FOREIGN KEY (developer_id, file_id) REFERENCES files (developer_id, file_id) ON DELETE CASCADE
 );
 
--- Create indexes
-CREATE INDEX IF NOT EXISTS idx_file_owners_owner 
-    ON file_owners (developer_id, owner_type, owner_id);
-
-<<<<<<< HEAD
 -- Create the agent_files table
 CREATE TABLE IF NOT EXISTS agent_files (
     developer_id UUID NOT NULL,
@@ -87,7 +90,13 @@
     CONSTRAINT fk_agent_files_agent FOREIGN KEY (developer_id, agent_id) REFERENCES agents (developer_id, agent_id),
     CONSTRAINT fk_agent_files_file FOREIGN KEY (developer_id, file_id) REFERENCES files (developer_id, file_id) ON DELETE CASCADE
 );
-=======
+
+-- Create indexes
+CREATE INDEX IF NOT EXISTS idx_file_owners_owner 
+    ON file_owners (developer_id, owner_type, owner_id);
+CREATE INDEX IF NOT EXISTS idx_agent_files_agent ON agent_files (developer_id, agent_id);
+CREATE INDEX IF NOT EXISTS idx_user_files_user ON user_files (developer_id, user_id);
+
 -- Create function to validate owner reference
 CREATE OR REPLACE FUNCTION validate_file_owner()
 RETURNS TRIGGER AS $$
@@ -110,7 +119,6 @@
     RETURN NEW;
 END;
 $$ LANGUAGE plpgsql;
->>>>>>> 0e32cbe8
 
 -- Create trigger for validation
 CREATE TRIGGER trg_validate_file_owner
