--- conflicted
+++ resolved
@@ -16,8 +16,6 @@
     CONSTRAINT ct_settings_is_object CHECK (jsonb_typeof(settings) = 'object')
 );
 
-<<<<<<< HEAD
-=======
 -- Create sorted index on developer_id (optimized for UUID v7)
 CREATE INDEX IF NOT EXISTS idx_developers_id_sorted ON developers (developer_id DESC) INCLUDE (
     email,
@@ -30,7 +28,6 @@
 WHERE
     active = TRUE;
 
->>>>>>> ba86224c
 -- Create index on email
 CREATE INDEX IF NOT EXISTS idx_developers_email ON developers (email);
 
